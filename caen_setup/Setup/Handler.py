from datetime import datetime, timedelta
from typing import ClassVar
from dataclasses import dataclass
import json
import pathlib

from sqlalchemy import and_, delete, select, update
from sqlalchemy.exc import MultipleResultsFound, NoResultFound, IntegrityError

from caen_setup.Setup.board import FakeBoard as BoardCAEN

# from caen_setup.Setup.boardcaen import BoardCAEN
from caen_setup.Setup.SetupDB import Channel, Board, SetupDB_manager


@dataclass
class _Channel_LayerPair:
    channel: int
    layer: int | None = None


@dataclass
class Board_info:
    board_address: str
    conet: int
    link: int
    handler: int | None = None
    channels: list[_Channel_LayerPair] | None = None
    """list[Channel_LayerPair[channel_num, channel_layer]]
    """

    def tuple(self) -> tuple[str, int, int, int | None]:
        return (self.board_address, self.conet, self.link, self.handler)

    def to_dict(self):
        res = {
            self.board_address: {
                "conet": self.conet,
                "link": self.link
                # TODO: add "channels_by_layer"
            }
        }
        return res

    @classmethod
    def from_db_object(cls, board: Board) -> "Board_info":
        b_info = cls(
            board_address=board.address,
            conet=board.conet,
            link=board.link,
            handler=board.handler,
            channels=[
                _Channel_LayerPair(channel=ch.channel, layer=ch.layer)
                for ch in board.channels
            ],
        )
        return b_info

    @classmethod
    def from_json(cls, path: str):
        filepath = pathlib.Path(path)
        if not filepath.exists():
            raise ValueError("Path %s doesn't exist.", path)

        if filepath.suffix != ".json" or not filepath.is_file():
            raise ValueError("Path %s doesn't point to .json file.", path)

        with open(filepath) as f:
            data: dict[str, dict[str, int | dict[str, list[int]]]] = json.load(f)

        if type(data) is not dict or not all(
            [
                set(["conet", "link", "channels_by_layer"]).issubset(info.keys())
                for _, info in data.items()
            ]
        ):
            e = ValueError("Config file is wrong.")
            e.add_note(
                """Make sure that config file is formatted as json dict:
                        {
                            "some_board_address" : {
                                "conet" : conet_num,
                                "link" : link_num
                                "channels_by_layer" : {
                                    "*layer_num*" : [*ch_nums*]
                                }
                            }
                        }"""
            )
            raise e

        def get_channels(
            channels_by_layer: dict[str, list[int]]
        ) -> list[_Channel_LayerPair]:
            channels = []
            for layer, chs in channels_by_layer.items():
                channels.extend(
                    [_Channel_LayerPair(channel=ch, layer=int(layer)) for ch in chs]
                )
            return channels

        res = [
            cls(board_address=b_address, conet=info["conet"], link=info["link"], handler=None, channels=get_channels(info["channels_by_layer"]))  # type: ignore
            for b_address, info in data.items()
        ]
        return res


@dataclass
class Channel_info:
    board_info: Board_info
    channel_num: int
    layer: int | None = None
    # par_names: ClassVar[tuple[str, ...]] = ("Pw", "VSet", "RUp", "RDWn", "ISet", "Temp", "VMon")
    par_names: ClassVar[tuple[str, ...]] = (
        "VSet",
        "ISet",
        "VMon",
        "IMonH",
        "Pw",
        "ChStatus",
        "Trip",
        "SVMax",
        "RDWn",
        "RUp",
        "PDwn",
        "Polarity",
        "Temp",
        "ImonRange",
        "IMonL",
    )

    @classmethod
    def from_db_object(cls, channel: Channel, board: Board) -> "Channel_info":
        ch_info = cls(
            board_info=Board_info.from_db_object(board),
            channel_num=channel.channel,
            layer=channel.layer,
        )
        return ch_info

    @property
    def json(self):
        res_dict = {
            "channel_num": self.channel_num,
            "layer": self.layer,
            "par_names": self.par_names,
            "board_info": self.board_info.to_dict(),
        }
        return json.dumps(res_dict)


class Handler:
    def __init__(
        self, config_path: str, refresh_time: int = 10, dev_mode: bool = False
    ):
        """
        Parameters
        ----------
        path: str
            path to database
        refresh_time: int
            the time limit in seconds when database data is considered as fresh
        dev_mode: bool
            developing mode: using of sqlite in memory cache database (default False)
        """
        self.refresh_time = timedelta(seconds=refresh_time)  # seconds
        self.db_manager = (
            SetupDB_manager("sqlite:///temp_handler_db.sqlite")
            if dev_mode
            else SetupDB_manager.from_args()
        )
        boards = Board_info.from_json(config_path)
        self.__remove_DB_records()
        self.__initialize_boards(config=boards)

        chs = self.__get_channels()
        if chs is not None:
            for ch in chs:
                channel_info = Channel_info.from_db_object(ch["Channel"], ch["Board"])  # type: ignore
<<<<<<< HEAD
                self.__set_parameters(
                    channel_info,
                    [
                        ("ImonRange", 1),
                        ("Trip", 0.1),
                        ("RUp", 300),
                        ("RDWn", 100),
                        ("PDwn", 1),
                    ],
                )
=======
                self.__set_parameters(channel_info, [('ImonRange', 0), ('Trip', 0.2), ('RUp', 10), ('RDWn', 100), ('PDwn', 1)])
        
>>>>>>> 56a9894e

    def __del__(self):
        self.__deinitialize_boards()

    def __initialize_boards(self, config: list[Board_info]):
        """Inits available in DB boards and fills actual information"""
        boards = self.__get_boards()
        config_board_addresses = [b.board_address for b in config]
        for board in boards:
            board_address, conet, link, _ = board.tuple()
            if board_address not in config_board_addresses:
                self.__remove_board(board)
                continue
            board.handler = BoardCAEN.initialize(board_address, conet=conet, link=link)
            self.__reserve_board_channels(board)
            self.__fill_board_handler(board)

        for b in config:
            self.__add_board(b)
        self.__remove_none_boards()

    def __deinitialize_boards(self) -> None:
        """Deinits working boards"""
        boards = self.__get_boards()
        for board in boards:
            if board.handler is not None:
                BoardCAEN.deinitialize(board.handler)
                board.handler = None
                self.__fill_board_handler(board)
                # self.__remove_DB_records()
        return

    def __add_board(self, info: Board_info) -> int:
        """Adds a board in the database and inits it"""
        if self.__get_board_handler(info) is not None:
            raise ValueError("This board already exists.")

        info.handler = BoardCAEN.initialize(
            info.board_address, conet=info.conet, link=info.link
        )
        self.__fill_board_handler(info)
        self.__reserve_board_channels(info)
        return info.handler

    def __reserve_board_channels(self, board_info: Board_info) -> bool:
        """Reserves rows for all channels in the board's config"""
        with self.db_manager.get_session() as session:
            # Drop all channels.
            drop_stmt = delete(Channel).where(
                Channel.board_address == board_info.board_address
            )
            session.execute(drop_stmt)
            session.commit()

            if board_info.channels is None:
                raise ValueError(
                    "board_info does not store information about channels."
                )
            data = [
                Channel(
                    channel=ch.channel,
                    layer=ch.layer,
                    board_address=board_info.board_address,
                )
                for ch in board_info.channels
            ]

            try:
                for ch in data:
                    session.merge(ch)
                session.commit()
            except IntegrityError:
                session.rollback()
        return True

    def __fill_board_handler(self, board: Board_info) -> None:
        """Fills handler for the board"""
        with self.db_manager.get_session() as session:
            try:
                session.merge(
                    Board(
                        address=board.board_address,
                        conet=board.conet,
                        link=board.link,
                        handler=board.handler,
                    )
                )
                session.commit()
            except IntegrityError:
                session.rollback()

        with self.db_manager.get_session() as session:
            stmt = (
                update(Board)
                .where(Board.address == board.board_address)
                .values(
                    address=board.board_address,
                    conet=board.conet,
                    link=board.link,
                    handler=board.handler,
                )
            )
            session.execute(stmt)
            session.commit()

    def __get_boards(self) -> list[Board_info]:
        """Returns a list of available boards

        Returns
        -------
        List[Board_info]
        """
        with self.db_manager.get_session() as session:
            boards = session.execute(select(Board)).all()
            bs = [Board_info.from_db_object(b.tuple()[-1]) for b in boards]
        return bs

    def __get_board_handler(self, board: Board_info) -> int | None:
        """Returns handler corresponding to the board
        Returns
        -------
        int | None
            handler
        """
        stmt = select(Board.handler).where(
            and_(
                Board.address == board.board_address,
                Board.conet == board.conet,
                Board.link == board.link,
            )
        )
        with self.db_manager.get_session() as session:
            try:
                handler = session.execute(stmt).one()
            except (MultipleResultsFound, NoResultFound) as e:
                # TODO: Log me!
                return None
        return handler.tuple()[-1]

    def __get_channels(
        self, channel: Channel_info | None = None
    ) -> list[dict[str, Channel | Board]] | None:
        """Returns a list of available channels in the corresponding board.
        If board_info is None returns a list of all available channels.

        Returns
        -------
        list[dict[str, str | int | float]]
            a list of all available information about channels
            (board_address, channel, conet, link, handler, last_update, parameters)
        """
        stmt = select(Channel, Board).join(Board)

        if channel is not None:
            board_address = channel.board_info.board_address
            conet = channel.board_info.conet
            link = channel.board_info.link
            ch_num = channel.channel_num
            stmt = stmt.where(
                and_(
                    Board.address == board_address,
                    Board.conet == conet,
                    Board.link == link,
                    Channel.channel == ch_num,
                )
            )

        with self.db_manager.get_session() as session:
            query_res = session.execute(stmt)
            # BUG: Or not. If I move this shit out of with context it will stop working because "sqlalchemy cannot be converted to 'persistent' state, as this identity map is no longer valid."
            if channel is None:
                return [res._asdict() for res in query_res.all()]

            try:
                query_res = query_res.one()
            except (MultipleResultsFound, NoResultFound) as e:
                # TODO: Log exception
                return None
            return [query_res._asdict()]

    def __get_channel(self, channel: Channel_info) -> dict[str, Channel | Board] | None:
        data = self.__get_channels(channel)
        if data is None or len(data) != 1:
            return None
        return data[-1]

    def __get_channels_by_layer(
        self, layer: int | None
    ) -> list[dict[str, Channel | Board]] | None:
        """Returns all available information about channels for the specific layer from the database"""
        if layer is None:
            return None
        stmt = select(Channel, Board).join(Board).where(Channel.layer == layer)
        with self.db_manager.get_session() as session:
            query_res = session.execute(stmt).all()
        query_res = [res._asdict() for res in query_res]
        return query_res

    def __remove_board(self, board: Board_info) -> None:
        """Removes a board from the database and turns off it"""
        board.handler = None
        self.__fill_board_handler(board)
        self.__remove_none_boards()
        return

    def __remove_DB_records(self) -> None:
        with self.db_manager.get_session() as session:
            stmt = delete(Board)
            session.execute(stmt)
            stmt = delete(Channel)
            session.execute(stmt)
            session.commit()

    def __remove_none_boards(self) -> None:
        with self.db_manager.get_session() as session:
            stmt = delete(Board).where(Board.handler.is_(None))
            session.execute(stmt)
            session.commit()

    def __get_parameters(
        self, channel: Channel_info
    ) -> dict[str, str | float | int | datetime | None] | None:
        data = self.__get_channel(channel)
        if data is None:
            return None
        ch: Channel = data["Channel"]  # type: ignore
        board: Board = data["Board"]  # type: ignore
        if data is None:
            return None

        if ch.last_update is None or datetime.now() - ch.last_update > self.refresh_time:  # type: ignore
            self.__update_parameters(channel)

            data = self.__get_channel(channel)
            if data is None:
                return None
            ch: Channel = data["Channel"]  # type: ignore

        return {par: ch.__getattribute__(par) for par in Channel_info.par_names}

    def __update_parameters(self, channel: Channel_info) -> None:
        """Updates parameters from `params` dictionary in the database"""
        data = self.__get_channel(channel)
        if data is None:
            return None
        try:
            params = BoardCAEN.get_parameters(data["Board"].handler, [channel.channel_num], Channel_info.par_names)  # type: ignore
        except:
            # TODO: Log about troubles.
            return
        update_data: dict[str, float | datetime | str] = params[channel.channel_num]  # type: ignore
        update_data["last_update"] = datetime.now()
        stmt = (
            update(Channel)
            .where(
                and_(
                    Channel.channel == channel.channel_num,
                    Channel.board_address == channel.board_info.board_address,
                )
            )
            .values(**update_data)
        )
        with self.db_manager.get_session() as session:
            session.execute(stmt)
            session.commit()

    def __set_parameters(
        self, channel: Channel_info, params_dict: list[tuple[str, float]]
    ) -> bool:
        """Sets parameters from `params_dict` to CAEN and updates database information"""
        data = self.__get_channel(channel)
        if data is None:
            return False
        try:
            BoardCAEN.set_parameters(data["Board"].handler, [channel.channel_num], params_dict)  # type: ignore
        except:
            # TODO: Log about troubles.
            return False
        return True
<<<<<<< HEAD

    def set_voltage(self, layer: int | None = None, voltage: float = 0.0) -> None:
        if voltage < 0 or voltage > 3e3:
=======
    
    def set_voltage(self, layer: int | None = None, voltage: float = 0., speed: int = 20)->None:
        if voltage < 0 or voltage > 2.2e3:
>>>>>>> 56a9894e
            raise ValueError("Voltage is either less than zero or bigger than 3000 V.")

        if layer is None:
            channels = self.__get_channels()
        else:
            channels = self.__get_channels_by_layer(layer)

        if channels is None:
            return
        ch_info_list = list()
        for ch in channels:
            channel_info = Channel_info.from_db_object(ch["Channel"], ch["Board"])  # type: ignore
<<<<<<< HEAD
            self.__set_parameters(channel_info, [("VSet", voltage)])
            ch_info_list.append(channel_info)
=======
            ch_info_list.append(channel_info)     
            self.__set_parameters(channel_info, [('VSet', voltage), ('RUp', speed), ('RDown', speed)])              
        
>>>>>>> 56a9894e
        self.pw_up(layer=layer)

    def pw_down(self, layer: int | None = None) -> None:
        if layer is None:
            channels = self.__get_channels()
        else:
            channels = self.__get_channels_by_layer(layer)

        if channels is None:
            return

        ch_info_list = list()
        for ch in channels:
            channel_info = Channel_info.from_db_object(ch["Channel"], ch["Board"])  # type: ignore
<<<<<<< HEAD
            self.__set_parameters(channel_info, [("VSet", 0), ("Pw", 0)])
=======
>>>>>>> 56a9894e
            ch_info_list.append(channel_info)
            self.__set_parameters(channel_info, [('VSet', 0), ('Pw', 0), ('RDown', 100)])

        list(map(self.__update_parameters, ch_info_list))

    def pw_up(self, layer: int | None = None) -> None:
        if layer is None:
            channels = self.__get_channels()
        else:
            channels = self.__get_channels_by_layer(layer)

        if channels is None:
            return
        ch_info_list = list()
        for ch in channels:
            channel_info = Channel_info.from_db_object(ch["Channel"], ch["Board"])  # type: ignore
<<<<<<< HEAD
            self.__set_parameters(channel_info, [("Pw", 1)])
=======
>>>>>>> 56a9894e
            ch_info_list.append(channel_info)
            self.__set_parameters(channel_info, [('Pw', 1)])
        list(map(self.__update_parameters, ch_info_list))

    def get_params(
        self, layer: int | None = None, params: set[str] | None = None
    ) -> dict[str, dict | None]:
        requested_params: set[str] = set(Channel_info.par_names)
        if params is not None:
            requested_params: set[str] = params.intersection(Channel_info.par_names)

        query = select(Channel, Board).join(Board)
        if layer is not None:
            query = query.where(Channel.layer == layer)

        with self.db_manager.get_session() as session:
            channels = [row._asdict() for row in session.execute(query).all()]
        channels = [
            Channel_info.from_db_object(channel=ch["Channel"], board=ch["Board"])
            for ch in channels
        ]

        def select_requested(params: set[str], ch: Channel_info) -> dict | None:
            results = self.__get_parameters(ch)
            if results is None:
                return None
            return {name: val for name, val in results.items() if name in params}

        res: dict[str, dict | None] = {
            ch.json: select_requested(requested_params, ch) for ch in channels
        }
        return res<|MERGE_RESOLUTION|>--- conflicted
+++ resolved
@@ -178,21 +178,8 @@
         if chs is not None:
             for ch in chs:
                 channel_info = Channel_info.from_db_object(ch["Channel"], ch["Board"])  # type: ignore
-<<<<<<< HEAD
-                self.__set_parameters(
-                    channel_info,
-                    [
-                        ("ImonRange", 1),
-                        ("Trip", 0.1),
-                        ("RUp", 300),
-                        ("RDWn", 100),
-                        ("PDwn", 1),
-                    ],
-                )
-=======
                 self.__set_parameters(channel_info, [('ImonRange', 0), ('Trip', 0.2), ('RUp', 10), ('RDWn', 100), ('PDwn', 1)])
         
->>>>>>> 56a9894e
 
     def __del__(self):
         self.__deinitialize_boards()
@@ -472,16 +459,10 @@
             # TODO: Log about troubles.
             return False
         return True
-<<<<<<< HEAD
-
-    def set_voltage(self, layer: int | None = None, voltage: float = 0.0) -> None:
-        if voltage < 0 or voltage > 3e3:
-=======
     
     def set_voltage(self, layer: int | None = None, voltage: float = 0., speed: int = 20)->None:
         if voltage < 0 or voltage > 2.2e3:
->>>>>>> 56a9894e
-            raise ValueError("Voltage is either less than zero or bigger than 3000 V.")
+            raise ValueError("Voltage is either less than zero or bigger than 2200 V.")
 
         if layer is None:
             channels = self.__get_channels()
@@ -493,14 +474,9 @@
         ch_info_list = list()
         for ch in channels:
             channel_info = Channel_info.from_db_object(ch["Channel"], ch["Board"])  # type: ignore
-<<<<<<< HEAD
-            self.__set_parameters(channel_info, [("VSet", voltage)])
-            ch_info_list.append(channel_info)
-=======
             ch_info_list.append(channel_info)     
             self.__set_parameters(channel_info, [('VSet', voltage), ('RUp', speed), ('RDown', speed)])              
         
->>>>>>> 56a9894e
         self.pw_up(layer=layer)
 
     def pw_down(self, layer: int | None = None) -> None:
@@ -515,10 +491,6 @@
         ch_info_list = list()
         for ch in channels:
             channel_info = Channel_info.from_db_object(ch["Channel"], ch["Board"])  # type: ignore
-<<<<<<< HEAD
-            self.__set_parameters(channel_info, [("VSet", 0), ("Pw", 0)])
-=======
->>>>>>> 56a9894e
             ch_info_list.append(channel_info)
             self.__set_parameters(channel_info, [('VSet', 0), ('Pw', 0), ('RDown', 100)])
 
@@ -535,10 +507,6 @@
         ch_info_list = list()
         for ch in channels:
             channel_info = Channel_info.from_db_object(ch["Channel"], ch["Board"])  # type: ignore
-<<<<<<< HEAD
-            self.__set_parameters(channel_info, [("Pw", 1)])
-=======
->>>>>>> 56a9894e
             ch_info_list.append(channel_info)
             self.__set_parameters(channel_info, [('Pw', 1)])
         list(map(self.__update_parameters, ch_info_list))
